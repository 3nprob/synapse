# -*- coding: utf-8 -*-
# Copyright 2014-2016 OpenMarket Ltd
# Copyright 2017 Vector Creations Ltd
# Copyright 2018-2019 New Vector Ltd
# Copyright 2019 The Matrix.org Foundation C.I.C.
#
# Licensed under the Apache License, Version 2.0 (the "License");
# you may not use this file except in compliance with the License.
# You may obtain a copy of the License at
#
#     http://www.apache.org/licenses/LICENSE-2.0
#
# Unless required by applicable law or agreed to in writing, software
# distributed under the License is distributed on an "AS IS" BASIS,
# WITHOUT WARRANTIES OR CONDITIONS OF ANY KIND, either express or implied.
# See the License for the specific language governing permissions and
# limitations under the License.

import json
import time
from typing import Any, Dict, Optional

import attr

from twisted.web.resource import Resource
from twisted.web.server import Site

from synapse.api.constants import Membership

from tests.server import FakeSite, make_request, render


@attr.s
class RestHelper:
    """Contains extra helper functions to quickly and clearly perform a given
    REST action, which isn't the focus of the test.
    """

    hs = attr.ib()
    site = attr.ib(type=Site)
    auth_user_id = attr.ib()

    def create_room_as(
        self, room_creator=None, is_public=True, tok=None, expect_code=200,
    ):
        temp_id = self.auth_user_id
        self.auth_user_id = room_creator
        path = "/_matrix/client/r0/createRoom"
        content = {}
        if not is_public:
            content["visibility"] = "private"
        if tok:
            path = path + "?access_token=%s" % tok

        request, channel = make_request(
            self.hs.get_reactor(),
            self.site,
            "POST",
            path,
            json.dumps(content).encode("utf8"),
        )
        render(request, self.site.resource, self.hs.get_reactor())

        assert channel.result["code"] == b"%d" % expect_code, channel.result
        self.auth_user_id = temp_id

        if expect_code == 200:
            return channel.json_body["room_id"]

    def invite(self, room=None, src=None, targ=None, expect_code=200, tok=None):
        self.change_membership(
            room=room,
            src=src,
            targ=targ,
            tok=tok,
            membership=Membership.INVITE,
            expect_code=expect_code,
        )

    def join(self, room=None, user=None, expect_code=200, tok=None):
        self.change_membership(
            room=room,
            src=user,
            targ=user,
            tok=tok,
            membership=Membership.JOIN,
            expect_code=expect_code,
        )

    def leave(self, room=None, user=None, expect_code=200, tok=None):
        self.change_membership(
            room=room,
            src=user,
            targ=user,
            tok=tok,
            membership=Membership.LEAVE,
            expect_code=expect_code,
        )

    def change_membership(
        self,
        room: str,
        src: str,
        targ: str,
        membership: str,
        extra_data: dict = {},
        tok: Optional[str] = None,
        expect_code: int = 200,
    ) -> None:
        """
        Send a membership state event into a room.

        Args:
            room: The ID of the room to send to
            src: The mxid of the event sender
            targ: The mxid of the event's target. The state key
            membership: The type of membership event
            extra_data: Extra information to include in the content of the event
            tok: The user access token to use
            expect_code: The expected HTTP response code
        """
        temp_id = self.auth_user_id
        self.auth_user_id = src

        path = "/_matrix/client/r0/rooms/%s/state/m.room.member/%s" % (room, targ)
        if tok:
            path = path + "?access_token=%s" % tok

        data = {"membership": membership}
        data.update(extra_data)

        request, channel = make_request(
            self.hs.get_reactor(),
            self.site,
            "PUT",
            path,
            json.dumps(data).encode("utf8"),
        )

        render(request, self.site.resource, self.hs.get_reactor())

        assert int(channel.result["code"]) == expect_code, (
            "Expected: %d, got: %d, resp: %r"
            % (expect_code, int(channel.result["code"]), channel.result["body"])
        )

        self.auth_user_id = temp_id

    def send(self, room_id, body=None, txn_id=None, tok=None, expect_code=200):
        if body is None:
            body = "body_text_here"

        content = {"msgtype": "m.text", "body": body}

        return self.send_event(
            room_id, "m.room.message", content, txn_id, tok, expect_code
        )

    def send_event(
        self, room_id, type, content={}, txn_id=None, tok=None, expect_code=200
    ):
        if txn_id is None:
            txn_id = "m%s" % (str(time.time()))

        path = "/_matrix/client/r0/rooms/%s/send/%s/%s" % (room_id, type, txn_id)
        if tok:
            path = path + "?access_token=%s" % tok

        request, channel = make_request(
            self.hs.get_reactor(),
            self.site,
            "PUT",
            path,
            json.dumps(content).encode("utf8"),
        )
        render(request, self.site.resource, self.hs.get_reactor())

        assert int(channel.result["code"]) == expect_code, (
            "Expected: %d, got: %d, resp: %r"
            % (expect_code, int(channel.result["code"]), channel.result["body"])
        )

        return channel.json_body

    def _read_write_state(
        self,
        room_id: str,
        event_type: str,
        body: Optional[Dict[str, Any]],
        tok: str,
        expect_code: int = 200,
        state_key: str = "",
        method: str = "GET",
    ) -> Dict:
        """Read or write some state from a given room

        Args:
            room_id:
            event_type: The type of state event
            body: Body that is sent when making the request. The content of the state event.
                If None, the request to the server will have an empty body
            tok: The access token to use
            expect_code: The HTTP code to expect in the response
            state_key:
            method: "GET" or "PUT" for reading or writing state, respectively

        Returns:
            The response body from the server

        Raises:
            AssertionError: if expect_code doesn't match the HTTP code we received
        """
        path = "/_matrix/client/r0/rooms/%s/state/%s/%s" % (
            room_id,
            event_type,
            state_key,
        )
        if tok:
            path = path + "?access_token=%s" % tok

        # Set request body if provided
        content = b""
        if body is not None:
            content = json.dumps(body).encode("utf8")

        request, channel = make_request(
            self.hs.get_reactor(), self.site, method, path, content
        )

        render(request, self.site.resource, self.hs.get_reactor())

        assert int(channel.result["code"]) == expect_code, (
            "Expected: %d, got: %d, resp: %r"
            % (expect_code, int(channel.result["code"]), channel.result["body"])
        )

        return channel.json_body

    def get_state(
        self,
        room_id: str,
        event_type: str,
        tok: str,
        expect_code: int = 200,
        state_key: str = "",
    ):
        """Gets some state from a room

        Args:
            room_id:
            event_type: The type of state event
            tok: The access token to use
            expect_code: The HTTP code to expect in the response
            state_key:

        Returns:
            The response body from the server

        Raises:
            AssertionError: if expect_code doesn't match the HTTP code we received
        """
        return self._read_write_state(
            room_id, event_type, None, tok, expect_code, state_key, method="GET"
        )

    def send_state(
        self,
        room_id: str,
        event_type: str,
        body: Dict[str, Any],
        tok: str,
        expect_code: int = 200,
        state_key: str = "",
    ):
        """Set some state in a room

        Args:
            room_id:
            event_type: The type of state event
            body: Body that is sent when making the request. The content of the state event.
            tok: The access token to use
            expect_code: The HTTP code to expect in the response
            state_key:

        Returns:
            The response body from the server

        Raises:
            AssertionError: if expect_code doesn't match the HTTP code we received
        """
        return self._read_write_state(
            room_id, event_type, body, tok, expect_code, state_key, method="PUT"
        )

    def upload_media(
        self,
        resource: Resource,
        image_data: bytes,
        tok: str,
        filename: str = "test.png",
        expect_code: int = 200,
    ) -> dict:
        """Upload a piece of test media to the media repo
        Args:
            resource: The resource that will handle the upload request
            image_data: The image data to upload
            tok: The user token to use during the upload
            filename: The filename of the media to be uploaded
            expect_code: The return code to expect from attempting to upload the media
        """
        image_length = len(image_data)
        path = "/_matrix/media/r0/upload?filename=%s" % (filename,)
        request, channel = make_request(
            self.hs.get_reactor(),
<<<<<<< HEAD
            FakeSite(resource),
=======
>>>>>>> 791d7cd6
            "POST",
            path,
            content=image_data,
            access_token=tok,
<<<<<<< HEAD
        )
        request.requestHeaders.addRawHeader(
            b"Content-Length", str(image_length).encode("UTF-8")
=======
            custom_headers=[(b"Content-Length", str(image_length))],
>>>>>>> 791d7cd6
        )
        request.render(resource)
        self.hs.get_reactor().pump([100])

        assert channel.code == expect_code, "Expected: %d, got: %d, resp: %r" % (
            expect_code,
            int(channel.result["code"]),
            channel.result["body"],
        )

        return channel.json_body<|MERGE_RESOLUTION|>--- conflicted
+++ resolved
@@ -312,21 +312,12 @@
         path = "/_matrix/media/r0/upload?filename=%s" % (filename,)
         request, channel = make_request(
             self.hs.get_reactor(),
-<<<<<<< HEAD
             FakeSite(resource),
-=======
->>>>>>> 791d7cd6
             "POST",
             path,
             content=image_data,
             access_token=tok,
-<<<<<<< HEAD
-        )
-        request.requestHeaders.addRawHeader(
-            b"Content-Length", str(image_length).encode("UTF-8")
-=======
             custom_headers=[(b"Content-Length", str(image_length))],
->>>>>>> 791d7cd6
         )
         request.render(resource)
         self.hs.get_reactor().pump([100])
