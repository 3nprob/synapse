--- conflicted
+++ resolved
@@ -780,12 +780,8 @@
         such as monthly active user limiting or global disable flag
 
         Args:
-<<<<<<< HEAD
-            user_id(str): If present, checks for presence against existing MAU cohort
-=======
             user_id(str|None): If present, checks for presence against existing
             MAU cohort
->>>>>>> aa3220df
         """
         if self.hs.config.hs_disabled:
             raise AuthError(
