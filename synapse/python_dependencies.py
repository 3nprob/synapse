# Copyright 2015 OpenMarket Ltd
#
# Licensed under the Apache License, Version 2.0 (the "License");
# you may not use this file except in compliance with the License.
# You may obtain a copy of the License at
#
#     http://www.apache.org/licenses/LICENSE-2.0
#
# Unless required by applicable law or agreed to in writing, software
# distributed under the License is distributed on an "AS IS" BASIS,
# WITHOUT WARRANTIES OR CONDITIONS OF ANY KIND, either express or implied.
# See the License for the specific language governing permissions and
# limitations under the License.

import logging
from distutils.version import LooseVersion

logger = logging.getLogger(__name__)

REQUIREMENTS = {
    "unpaddedbase64>=1.0.1": ["unpaddedbase64>=1.0.1"],
    "canonicaljson>=1.0.0": ["canonicaljson>=1.0.0"],
    "signedjson>=1.0.0": ["signedjson>=1.0.0"],
    "Twisted>=15.1.0": ["twisted>=15.1.0"],
    "service_identity>=1.0.0": ["service_identity>=1.0.0"],
    "pyopenssl>=0.14": ["OpenSSL>=0.14"],
    "pyyaml": ["yaml"],
    "pyasn1": ["pyasn1"],
    "pynacl>=0.3.0": ["nacl>=0.3.0"],
    "daemonize": ["daemonize"],
    "py-bcrypt": ["bcrypt"],
    "frozendict>=0.4": ["frozendict"],
    "pillow": ["PIL"],
    "pydenticon": ["pydenticon"],
    "ujson": ["ujson"],
    "blist": ["blist"],
    "pysaml2": ["saml2"],
    "pymacaroons-pynacl": ["pymacaroons"],
}
CONDITIONAL_REQUIREMENTS = {
    "web_client": {
        "matrix_angular_sdk>=0.6.6": ["syweb>=0.6.6"],
    }
}


def requirements(config=None, include_conditional=False):
    reqs = REQUIREMENTS.copy()
    if include_conditional:
        for _, req in CONDITIONAL_REQUIREMENTS.items():
            reqs.update(req)
    return reqs


def github_link(project, version, egg):
    return "https://github.com/%s/tarball/%s/#egg=%s" % (project, version, egg)

<<<<<<< HEAD
DEPENDENCY_LINKS = [
    github_link(
=======
DEPENDENCY_LINKS = {
    "syutil": github_link(
        project="matrix-org/syutil",
        version="v0.0.7",
        egg="syutil-0.0.7",
    ),
    "matrix-angular-sdk": github_link(
>>>>>>> 5371c2a1
        project="matrix-org/matrix-angular-sdk",
        version="v0.6.6",
        egg="matrix_angular_sdk-0.6.6",
    ),
}


class MissingRequirementError(Exception):
    pass


def check_requirements(config=None):
    """Checks that all the modules needed by synapse have been correctly
    installed and are at the correct version"""
    for dependency, module_requirements in (
            requirements(config, include_conditional=False).items()):
        for module_requirement in module_requirements:
            if ">=" in module_requirement:
                module_name, required_version = module_requirement.split(">=")
                version_test = ">="
            elif "==" in module_requirement:
                module_name, required_version = module_requirement.split("==")
                version_test = "=="
            else:
                module_name = module_requirement
                version_test = None

            try:
                module = __import__(module_name)
            except ImportError:
                logging.exception(
                    "Can't import %r which is part of %r",
                    module_name, dependency
                )
                raise MissingRequirementError(
                    "Can't import %r which is part of %r"
                    % (module_name, dependency)
                )
            version = getattr(module, "__version__", None)
            file_path = getattr(module, "__file__", None)
            logger.info(
                "Using %r version %r from %r to satisfy %r",
                module_name, version, file_path, dependency
            )

            if version_test == ">=":
                if version is None:
                    raise MissingRequirementError(
                        "Version of %r isn't set as __version__ of module %r"
                        % (dependency, module_name)
                    )
                if LooseVersion(version) < LooseVersion(required_version):
                    raise MissingRequirementError(
                        "Version of %r in %r is too old. %r < %r"
                        % (dependency, file_path, version, required_version)
                    )
            elif version_test == "==":
                if version is None:
                    raise MissingRequirementError(
                        "Version of %r isn't set as __version__ of module %r"
                        % (dependency, module_name)
                    )
                if LooseVersion(version) != LooseVersion(required_version):
                    raise MissingRequirementError(
                        "Unexpected version of %r in %r. %r != %r"
                        % (dependency, file_path, version, required_version)
                    )


def list_requirements():
    result = []
    linked = []
    for link in DEPENDENCY_LINKS.values():
        egg = link.split("#egg=")[1]
        linked.append(egg.split('-')[0])
        result.append(link)
    for requirement in requirements(include_conditional=True):
        is_linked = False
        for link in linked:
            if requirement.replace('-', '_').startswith(link):
                is_linked = True
        if not is_linked:
            result.append(requirement)
    return result

if __name__ == "__main__":
    import sys
    sys.stdout.writelines(req + "\n" for req in list_requirements())<|MERGE_RESOLUTION|>--- conflicted
+++ resolved
@@ -55,18 +55,8 @@
 def github_link(project, version, egg):
     return "https://github.com/%s/tarball/%s/#egg=%s" % (project, version, egg)
 
-<<<<<<< HEAD
-DEPENDENCY_LINKS = [
-    github_link(
-=======
 DEPENDENCY_LINKS = {
-    "syutil": github_link(
-        project="matrix-org/syutil",
-        version="v0.0.7",
-        egg="syutil-0.0.7",
-    ),
     "matrix-angular-sdk": github_link(
->>>>>>> 5371c2a1
         project="matrix-org/matrix-angular-sdk",
         version="v0.6.6",
         egg="matrix_angular_sdk-0.6.6",
