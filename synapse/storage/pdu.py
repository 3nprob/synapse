--- conflicted
+++ resolved
@@ -626,56 +626,6 @@
 
         return result
 
-<<<<<<< HEAD
-    def get_next_missing_pdu(self, new_pdu):
-        """When we get a new state pdu we need to check whether we need to do
-        any conflict resolution, if we do then we need to check if we need
-        to go back and request some more state pdus that we haven't seen yet.
-
-        Args:
-            txn
-            new_pdu
-
-        Returns:
-            PduIdTuple: A pdu that we are missing, or None if we have all the
-                pdus required to do the conflict resolution.
-        """
-        return self.runInteraction(
-            self._get_next_missing_pdu, new_pdu
-        )
-
-    def _get_next_missing_pdu(self, txn, new_pdu):
-        logger.debug(
-            "get_next_missing_pdu %s %s",
-            new_pdu.pdu_id, new_pdu.origin
-        )
-
-        current = self._get_current_interaction(
-            txn,
-            new_pdu.context, new_pdu.pdu_type, new_pdu.state_key
-        )
-
-        if (not current or not current.prev_state_id
-                or not current.prev_state_origin):
-            return None
-
-        # Oh look, it's a straight clobber, so wooooo almost no-op.
-        if (new_pdu.prev_state_id == current.pdu_id
-                and new_pdu.prev_state_origin == current.origin):
-            return None
-
-        enum_branches = self._enumerate_state_branches(txn, new_pdu, current)
-        for branch, prev_state, state in enum_branches:
-            if not state:
-                return PduIdTuple(
-                    prev_state.prev_state_id,
-                    prev_state.prev_state_origin
-                )
-
-        return None
-
-=======
->>>>>>> 39e3fc69
     def handle_new_state(self, new_pdu):
         """Actually perform conflict resolution on the new_pdu on the
         assumption we have all the pdus required to perform it.
