<<<<<<< HEAD
=======
matrix-synapse-py3 (1.51.0) stable; urgency=medium

  * New synapse release 1.51.0.

 -- Synapse Packaging team <packages@matrix.org>  Tue, 25 Jan 2022 11:28:51 +0000

>>>>>>> 8e45dfbe
matrix-synapse-py3 (1.51.0~rc2) stable; urgency=medium

  * New synapse release 1.51.0~rc2.

 -- Synapse Packaging team <packages@matrix.org>  Mon, 24 Jan 2022 12:25:00 +0000

<<<<<<< HEAD
=======
matrix-synapse-py3 (1.51.0~rc1) stable; urgency=medium

  * New synapse release 1.51.0~rc1.

 -- Synapse Packaging team <packages@matrix.org>  Fri, 21 Jan 2022 10:46:02 +0000

>>>>>>> 8e45dfbe
matrix-synapse-py3 (1.50.2) stable; urgency=medium

  * New synapse release 1.50.2.

 -- Synapse Packaging team <packages@matrix.org>  Mon, 24 Jan 2022 13:37:11 +0000

matrix-synapse-py3 (1.50.1) stable; urgency=medium

  * New synapse release 1.50.1.

 -- Synapse Packaging team <packages@matrix.org>  Tue, 18 Jan 2022 16:06:26 +0000

matrix-synapse-py3 (1.50.0) stable; urgency=medium

  * New synapse release 1.50.0.

 -- Synapse Packaging team <packages@matrix.org>  Tue, 18 Jan 2022 10:40:38 +0000

matrix-synapse-py3 (1.50.0~rc2) stable; urgency=medium

  * New synapse release 1.50.0~rc2.

 -- Synapse Packaging team <packages@matrix.org>  Fri, 14 Jan 2022 11:18:06 +0000

matrix-synapse-py3 (1.50.0~rc1) stable; urgency=medium

  * New synapse release 1.50.0~rc1.

 -- Synapse Packaging team <packages@matrix.org>  Wed, 05 Jan 2022 12:36:17 +0000

matrix-synapse-py3 (1.49.2) stable; urgency=medium

  * New synapse release 1.49.2.

 -- Synapse Packaging team <packages@matrix.org>  Tue, 21 Dec 2021 17:31:03 +0000

matrix-synapse-py3 (1.49.1) stable; urgency=medium

  * New synapse release 1.49.1.

 -- Synapse Packaging team <packages@matrix.org>  Tue, 21 Dec 2021 11:07:30 +0000

matrix-synapse-py3 (1.49.0) stable; urgency=medium

  * New synapse release 1.49.0.

 -- Synapse Packaging team <packages@matrix.org>  Tue, 14 Dec 2021 12:39:46 +0000

matrix-synapse-py3 (1.49.0~rc1) stable; urgency=medium

  * New synapse release 1.49.0~rc1.

 -- Synapse Packaging team <packages@matrix.org>  Tue, 07 Dec 2021 13:52:21 +0000

matrix-synapse-py3 (1.48.0) stable; urgency=medium

  * New synapse release 1.48.0.

 -- Synapse Packaging team <packages@matrix.org>  Tue, 30 Nov 2021 11:24:15 +0000

matrix-synapse-py3 (1.48.0~rc1) stable; urgency=medium

  * New synapse release 1.48.0~rc1.

 -- Synapse Packaging team <packages@matrix.org>  Thu, 25 Nov 2021 15:56:03 +0000

matrix-synapse-py3 (1.47.1) stable; urgency=medium

  * New synapse release 1.47.1.

 -- Synapse Packaging team <packages@matrix.org>  Fri, 19 Nov 2021 13:44:32 +0000

matrix-synapse-py3 (1.47.0) stable; urgency=medium

  * New synapse release 1.47.0.

 -- Synapse Packaging team <packages@matrix.org>  Wed, 17 Nov 2021 13:09:43 +0000

matrix-synapse-py3 (1.47.0~rc3) stable; urgency=medium

  * New synapse release 1.47.0~rc3.

 -- Synapse Packaging team <packages@matrix.org>  Tue, 16 Nov 2021 14:32:47 +0000

matrix-synapse-py3 (1.47.0~rc2) stable; urgency=medium

  [ Dan Callahan ]
  * Update scripts to pass Shellcheck lints.
  * Remove unused Vagrant scripts from debian/ directory.
  * Allow building Debian packages for any architecture, not just amd64.
  * Preinstall the "wheel" package when building virtualenvs.
  * Do not error if /etc/default/matrix-synapse is missing.

  [ Synapse Packaging team ]
  * New synapse release 1.47.0~rc2.

 -- Synapse Packaging team <packages@matrix.org>  Wed, 10 Nov 2021 09:41:01 +0000

matrix-synapse-py3 (1.46.0) stable; urgency=medium

  [ Richard van der Hoff ]
  * Compress debs with xz, to fix incompatibility of impish debs with reprepro.

  [ Synapse Packaging team ]
  * New synapse release 1.46.0.

 -- Synapse Packaging team <packages@matrix.org>  Tue, 02 Nov 2021 13:22:53 +0000

matrix-synapse-py3 (1.46.0~rc1) stable; urgency=medium

  * New synapse release 1.46.0~rc1.

 -- Synapse Packaging team <packages@matrix.org>  Tue, 26 Oct 2021 14:04:04 +0100

matrix-synapse-py3 (1.45.1) stable; urgency=medium

  * New synapse release 1.45.1.

 -- Synapse Packaging team <packages@matrix.org>  Wed, 20 Oct 2021 11:58:27 +0100

matrix-synapse-py3 (1.45.0) stable; urgency=medium

  * New synapse release 1.45.0.

 -- Synapse Packaging team <packages@matrix.org>  Tue, 19 Oct 2021 11:18:53 +0100

matrix-synapse-py3 (1.45.0~rc2) stable; urgency=medium

  * New synapse release 1.45.0~rc2.

 -- Synapse Packaging team <packages@matrix.org>  Thu, 14 Oct 2021 10:58:24 +0100

matrix-synapse-py3 (1.45.0~rc1) stable; urgency=medium

  [ Nick @ Beeper ]
  * Include an `update_synapse_database` script in the distribution.

  [ Synapse Packaging team ]
  * New synapse release 1.45.0~rc1.

 -- Synapse Packaging team <packages@matrix.org>  Tue, 12 Oct 2021 10:46:27 +0100

matrix-synapse-py3 (1.44.0) stable; urgency=medium

  * New synapse release 1.44.0.

 -- Synapse Packaging team <packages@matrix.org>  Tue, 05 Oct 2021 13:43:57 +0100

matrix-synapse-py3 (1.44.0~rc3) stable; urgency=medium

  * New synapse release 1.44.0~rc3.

 -- Synapse Packaging team <packages@matrix.org>  Mon, 04 Oct 2021 14:57:22 +0100

matrix-synapse-py3 (1.44.0~rc2) stable; urgency=medium

  * New synapse release 1.44.0~rc2.

 -- Synapse Packaging team <packages@matrix.org>  Thu, 30 Sep 2021 12:39:10 +0100

matrix-synapse-py3 (1.44.0~rc1) stable; urgency=medium

  * New synapse release 1.44.0~rc1.

 -- Synapse Packaging team <packages@matrix.org>  Tue, 28 Sep 2021 13:41:28 +0100

matrix-synapse-py3 (1.43.0) stable; urgency=medium

  * New synapse release 1.43.0.

 -- Synapse Packaging team <packages@matrix.org>  Tue, 21 Sep 2021 11:49:05 +0100

matrix-synapse-py3 (1.43.0~rc2) stable; urgency=medium

  * New synapse release 1.43.0~rc2.

 -- Synapse Packaging team <packages@matrix.org>  Fri, 17 Sep 2021 10:43:21 +0100

matrix-synapse-py3 (1.43.0~rc1) stable; urgency=medium

  * New synapse release 1.43.0~rc1.

 -- Synapse Packaging team <packages@matrix.org>  Tue, 14 Sep 2021 11:39:46 +0100

matrix-synapse-py3 (1.42.0) stable; urgency=medium

  * New synapse release 1.42.0.

 -- Synapse Packaging team <packages@matrix.org>  Tue, 07 Sep 2021 16:19:09 +0100

matrix-synapse-py3 (1.42.0~rc2) stable; urgency=medium

  * New synapse release 1.42.0~rc2.

 -- Synapse Packaging team <packages@matrix.org>  Mon, 06 Sep 2021 15:25:13 +0100

matrix-synapse-py3 (1.42.0~rc1) stable; urgency=medium

  * New synapse release 1.42.0rc1.

 -- Synapse Packaging team <packages@matrix.org>  Wed, 01 Sep 2021 11:37:48 +0100

matrix-synapse-py3 (1.41.1) stable; urgency=high

  * New synapse release 1.41.1.

 -- Synapse Packaging team <packages@matrix.org>  Tue, 31 Aug 2021 12:59:10 +0100

matrix-synapse-py3 (1.41.0) stable; urgency=medium

  * New synapse release 1.41.0.

 -- Synapse Packaging team <packages@matrix.org>  Tue, 24 Aug 2021 15:31:45 +0100

matrix-synapse-py3 (1.41.0~rc1) stable; urgency=medium

  * New synapse release 1.41.0~rc1.

 -- Synapse Packaging team <packages@matrix.org>  Wed, 18 Aug 2021 15:52:00 +0100

matrix-synapse-py3 (1.40.0) stable; urgency=medium

  * New synapse release 1.40.0.

 -- Synapse Packaging team <packages@matrix.org>  Tue, 10 Aug 2021 13:50:48 +0100

matrix-synapse-py3 (1.40.0~rc3) stable; urgency=medium

  * New synapse release 1.40.0~rc3.

 -- Synapse Packaging team <packages@matrix.org>  Mon, 09 Aug 2021 13:41:08 +0100

matrix-synapse-py3 (1.40.0~rc2) stable; urgency=medium

  * New synapse release 1.40.0~rc2.

 -- Synapse Packaging team <packages@matrix.org>  Wed, 04 Aug 2021 17:08:55 +0100

matrix-synapse-py3 (1.40.0~rc1) stable; urgency=medium

  [ Richard van der Hoff ]
  * Drop backwards-compatibility code that was required to support Ubuntu Xenial.
  * Update package triggers so that the virtualenv is correctly rebuilt
    when the system python is rebuilt, on recent Python versions.

  [ Synapse Packaging team ]
  * New synapse release 1.40.0~rc1.

 -- Synapse Packaging team <packages@matrix.org>  Tue, 03 Aug 2021 11:31:49 +0100

matrix-synapse-py3 (1.39.0) stable; urgency=medium

  * New synapse release 1.39.0.

 -- Synapse Packaging team <packages@matrix.org>  Thu, 29 Jul 2021 09:59:00 +0100

matrix-synapse-py3 (1.39.0~rc3) stable; urgency=medium

  * New synapse release 1.39.0~rc3.

 -- Synapse Packaging team <packages@matrix.org>  Wed, 28 Jul 2021 13:30:58 +0100

matrix-synapse-py3 (1.38.1) stable; urgency=medium

  * New synapse release 1.38.1.

 -- Synapse Packaging team <packages@matrix.org>  Thu, 22 Jul 2021 15:37:06 +0100

matrix-synapse-py3 (1.39.0~rc1) stable; urgency=medium

  * New synapse release 1.39.0rc1.

 -- Synapse Packaging team <packages@matrix.org>  Tue, 20 Jul 2021 14:28:34 +0100

matrix-synapse-py3 (1.38.0) stable; urgency=medium

  * New synapse release 1.38.0.

 -- Synapse Packaging team <packages@matrix.org>  Tue, 13 Jul 2021 13:20:56 +0100

matrix-synapse-py3 (1.38.0rc3) prerelease; urgency=medium

  [ Erik Johnston ]
  * Add synapse_review_recent_signups script

  [ Synapse Packaging team ]
  * New synapse release 1.38.0rc3.

 -- Synapse Packaging team <packages@matrix.org>  Tue, 13 Jul 2021 11:53:56 +0100

matrix-synapse-py3 (1.37.1) stable; urgency=medium

  * New synapse release 1.37.1.

 -- Synapse Packaging team <packages@matrix.org>  Wed, 30 Jun 2021 12:24:06 +0100

matrix-synapse-py3 (1.37.0) stable; urgency=medium

  * New synapse release 1.37.0.

 -- Synapse Packaging team <packages@matrix.org>  Tue, 29 Jun 2021 10:15:25 +0100

matrix-synapse-py3 (1.36.0) stable; urgency=medium

  * New synapse release 1.36.0.

 -- Synapse Packaging team <packages@matrix.org>  Tue, 15 Jun 2021 15:41:53 +0100

matrix-synapse-py3 (1.35.1) stable; urgency=medium

  * New synapse release 1.35.1.

 -- Synapse Packaging team <packages@matrix.org>  Thu, 03 Jun 2021 08:11:29 -0400

matrix-synapse-py3 (1.35.0) stable; urgency=medium

  * New synapse release 1.35.0.

 -- Synapse Packaging team <packages@matrix.org>  Tue, 01 Jun 2021 13:23:35 +0100

matrix-synapse-py3 (1.34.0) stable; urgency=medium

  * New synapse release 1.34.0.

 -- Synapse Packaging team <packages@matrix.org>  Mon, 17 May 2021 11:34:18 +0100

matrix-synapse-py3 (1.33.2) stable; urgency=medium

  * New synapse release 1.33.2.

 -- Synapse Packaging team <packages@matrix.org>  Tue, 11 May 2021 11:17:59 +0100

matrix-synapse-py3 (1.33.1) stable; urgency=medium

  * New synapse release 1.33.1.

 -- Synapse Packaging team <packages@matrix.org>  Thu, 06 May 2021 14:06:33 +0100

matrix-synapse-py3 (1.33.0) stable; urgency=medium

  * New synapse release 1.33.0.

 -- Synapse Packaging team <packages@matrix.org>  Wed, 05 May 2021 14:15:27 +0100

matrix-synapse-py3 (1.32.2) stable; urgency=medium

  * New synapse release 1.32.2.

 -- Synapse Packaging team <packages@matrix.org>  Wed, 22 Apr 2021 12:43:52 +0100

matrix-synapse-py3 (1.32.1) stable; urgency=medium

  * New synapse release 1.32.1.

 -- Synapse Packaging team <packages@matrix.org>  Wed, 21 Apr 2021 14:00:55 +0100

matrix-synapse-py3 (1.32.0) stable; urgency=medium

  [ Dan Callahan ]
  * Skip tests when DEB_BUILD_OPTIONS contains "nocheck".

  [ Synapse Packaging team ]
  * New synapse release 1.32.0.

 -- Synapse Packaging team <packages@matrix.org>  Tue, 20 Apr 2021 14:28:39 +0100

matrix-synapse-py3 (1.31.0) stable; urgency=medium

  * New synapse release 1.31.0.

 -- Synapse Packaging team <packages@matrix.org>  Tue, 06 Apr 2021 13:08:29 +0100

matrix-synapse-py3 (1.30.1) stable; urgency=medium

  * New synapse release 1.30.1.

 -- Synapse Packaging team <packages@matrix.org>  Fri, 26 Mar 2021 12:01:28 +0000

matrix-synapse-py3 (1.30.0) stable; urgency=medium

  * New synapse release 1.30.0.

 -- Synapse Packaging team <packages@matrix.org>  Mon, 22 Mar 2021 13:15:34 +0000

matrix-synapse-py3 (1.29.0) stable; urgency=medium

  [ Jonathan de Jong ]
  * Remove the python -B flag (don't generate bytecode) in scripts and documentation.

  [ Synapse Packaging team ]
  * New synapse release 1.29.0.

 -- Synapse Packaging team <packages@matrix.org>  Mon, 08 Mar 2021 13:51:50 +0000

matrix-synapse-py3 (1.28.0) stable; urgency=medium

  * New synapse release 1.28.0.

 -- Synapse Packaging team <packages@matrix.org>  Thu, 25 Feb 2021 10:21:57 +0000

matrix-synapse-py3 (1.27.0) stable; urgency=medium

  [ Dan Callahan ]
  * Fix build on Ubuntu 16.04 LTS (Xenial).

  [ Synapse Packaging team ]
  * New synapse release 1.27.0.

 -- Synapse Packaging team <packages@matrix.org>  Tue, 16 Feb 2021 13:11:28 +0000

matrix-synapse-py3 (1.26.0) stable; urgency=medium

  [ Richard van der Hoff ]
  * Remove dependency on `python3-distutils`.

  [ Synapse Packaging team ]
  * New synapse release 1.26.0.

 -- Synapse Packaging team <packages@matrix.org>  Wed, 27 Jan 2021 12:43:35 -0500

matrix-synapse-py3 (1.25.0) stable; urgency=medium

  [ Dan Callahan ]
  * Update dependencies to account for the removal of the transitional
    dh-systemd package from Debian Bullseye.

  [ Synapse Packaging team ]
  * New synapse release 1.25.0.

 -- Synapse Packaging team <packages@matrix.org>  Wed, 13 Jan 2021 10:14:55 +0000

matrix-synapse-py3 (1.24.0) stable; urgency=medium

  * New synapse release 1.24.0.

 -- Synapse Packaging team <packages@matrix.org>  Wed, 09 Dec 2020 10:14:30 +0000

matrix-synapse-py3 (1.23.1) stable; urgency=medium

  * New synapse release 1.23.1.

 -- Synapse Packaging team <packages@matrix.org>  Wed, 09 Dec 2020 10:40:39 +0000

matrix-synapse-py3 (1.23.0) stable; urgency=medium

  * New synapse release 1.23.0.

 -- Synapse Packaging team <packages@matrix.org>  Wed, 18 Nov 2020 11:41:28 +0000

matrix-synapse-py3 (1.22.1) stable; urgency=medium

  * New synapse release 1.22.1.

 -- Synapse Packaging team <packages@matrix.org>  Fri, 30 Oct 2020 15:25:37 +0000

matrix-synapse-py3 (1.22.0) stable; urgency=medium

  * New synapse release 1.22.0.

 -- Synapse Packaging team <packages@matrix.org>  Tue, 27 Oct 2020 12:07:12 +0000

matrix-synapse-py3 (1.21.2) stable; urgency=medium

  [ Synapse Packaging team ]
  * New synapse release 1.21.2.

 -- Synapse Packaging team <packages@matrix.org>  Thu, 15 Oct 2020 09:23:27 -0400

matrix-synapse-py3 (1.21.1) stable; urgency=medium

  [ Synapse Packaging team ]
  * New synapse release 1.21.1.

  [ Andrew Morgan ]
  * Explicitly install "test" python dependencies.

 -- Synapse Packaging team <packages@matrix.org>  Tue, 13 Oct 2020 10:24:13 +0100

matrix-synapse-py3 (1.21.0) stable; urgency=medium

  * New synapse release 1.21.0.

 -- Synapse Packaging team <packages@matrix.org>  Mon, 12 Oct 2020 15:47:44 +0100

matrix-synapse-py3 (1.20.1) stable; urgency=medium

  * New synapse release 1.20.1.

 -- Synapse Packaging team <packages@matrix.org>  Thu, 24 Sep 2020 16:25:22 +0100

matrix-synapse-py3 (1.20.0) stable; urgency=medium

  [ Synapse Packaging team ]
  * New synapse release 1.20.0.

  [ Dexter Chua ]
  * Use Type=notify in systemd service

 -- Synapse Packaging team <packages@matrix.org>  Tue, 22 Sep 2020 15:19:32 +0100

matrix-synapse-py3 (1.19.3) stable; urgency=medium

  * New synapse release 1.19.3.

 -- Synapse Packaging team <packages@matrix.org>  Fri, 18 Sep 2020 14:59:30 +0100

matrix-synapse-py3 (1.19.2) stable; urgency=medium

  * New synapse release 1.19.2.

 -- Synapse Packaging team <packages@matrix.org>  Wed, 16 Sep 2020 12:50:30 +0100

matrix-synapse-py3 (1.19.1) stable; urgency=medium

  * New synapse release 1.19.1.

 -- Synapse Packaging team <packages@matrix.org>  Thu, 27 Aug 2020 10:50:19 +0100

matrix-synapse-py3 (1.19.0) stable; urgency=medium

  [ Synapse Packaging team ]
  * New synapse release 1.19.0.

  [ Aaron Raimist ]
  * Fix outdated documentation for SYNAPSE_CACHE_FACTOR

 -- Synapse Packaging team <packages@matrix.org>  Mon, 17 Aug 2020 14:06:42 +0100

matrix-synapse-py3 (1.18.0) stable; urgency=medium

  * New synapse release 1.18.0.

 -- Synapse Packaging team <packages@matrix.org>  Thu, 30 Jul 2020 10:55:53 +0100

matrix-synapse-py3 (1.17.0) stable; urgency=medium

  * New synapse release 1.17.0.

 -- Synapse Packaging team <packages@matrix.org>  Mon, 13 Jul 2020 10:20:31 +0100

matrix-synapse-py3 (1.16.1) stable; urgency=medium

  * New synapse release 1.16.1.

 -- Synapse Packaging team <packages@matrix.org>  Fri, 10 Jul 2020 12:09:24 +0100

matrix-synapse-py3 (1.17.0rc1) stable; urgency=medium

  * New synapse release 1.17.0rc1.

 -- Synapse Packaging team <packages@matrix.org>  Thu, 09 Jul 2020 16:53:12 +0100

matrix-synapse-py3 (1.16.0) stable; urgency=medium

  * New synapse release 1.16.0.

 -- Synapse Packaging team <packages@matrix.org>  Wed, 08 Jul 2020 11:03:48 +0100

matrix-synapse-py3 (1.15.2) stable; urgency=medium

  * New synapse release 1.15.2.

 -- Synapse Packaging team <packages@matrix.org>  Thu, 02 Jul 2020 10:34:00 -0400

matrix-synapse-py3 (1.15.1) stable; urgency=medium

  * New synapse release 1.15.1.

 -- Synapse Packaging team <packages@matrix.org>  Tue, 16 Jun 2020 10:27:50 +0100

matrix-synapse-py3 (1.15.0) stable; urgency=medium

  * New synapse release 1.15.0.

 -- Synapse Packaging team <packages@matrix.org>  Thu, 11 Jun 2020 13:27:06 +0100

matrix-synapse-py3 (1.14.0) stable; urgency=medium

  * New synapse release 1.14.0.

 -- Synapse Packaging team <packages@matrix.org>  Thu, 28 May 2020 10:37:27 +0000

matrix-synapse-py3 (1.13.0) stable; urgency=medium

  [ Patrick Cloke ]
  * Add information about .well-known files to Debian installation scripts.

  [ Synapse Packaging team ]
  * New synapse release 1.13.0.

 -- Synapse Packaging team <packages@matrix.org>  Tue, 19 May 2020 09:16:56 -0400

matrix-synapse-py3 (1.12.4) stable; urgency=medium

  * New synapse release 1.12.4.

 -- Synapse Packaging team <packages@matrix.org>  Thu, 23 Apr 2020 10:58:14 -0400

matrix-synapse-py3 (1.12.3) stable; urgency=medium

  [ Richard van der Hoff ]
  * Update the Debian build scripts to handle the new installation paths
   for the support libraries introduced by Pillow 7.1.1.

  [ Synapse Packaging team ]
  * New synapse release 1.12.3.

 -- Synapse Packaging team <packages@matrix.org>  Fri, 03 Apr 2020 10:55:03 +0100

matrix-synapse-py3 (1.12.2) stable; urgency=medium

  * New synapse release 1.12.2.

 -- Synapse Packaging team <packages@matrix.org>  Mon, 02 Apr 2020 19:02:17 +0000

matrix-synapse-py3 (1.12.1) stable; urgency=medium

  * New synapse release 1.12.1.

 -- Synapse Packaging team <packages@matrix.org>  Mon, 02 Apr 2020 11:30:47 +0000

matrix-synapse-py3 (1.12.0) stable; urgency=medium

  * New synapse release 1.12.0.

 -- Synapse Packaging team <packages@matrix.org>  Mon, 23 Mar 2020 12:13:03 +0000

matrix-synapse-py3 (1.11.1) stable; urgency=medium

  * New synapse release 1.11.1.

 -- Synapse Packaging team <packages@matrix.org>  Tue, 03 Mar 2020 15:01:22 +0000

matrix-synapse-py3 (1.11.0) stable; urgency=medium

  * New synapse release 1.11.0.

 -- Synapse Packaging team <packages@matrix.org>  Fri, 21 Feb 2020 08:54:34 +0000

matrix-synapse-py3 (1.10.1) stable; urgency=medium

  * New synapse release 1.10.1.

 -- Synapse Packaging team <packages@matrix.org>  Mon, 17 Feb 2020 16:27:28 +0000

matrix-synapse-py3 (1.10.0) stable; urgency=medium

  * New synapse release 1.10.0.

 -- Synapse Packaging team <packages@matrix.org>  Wed, 12 Feb 2020 12:18:54 +0000

matrix-synapse-py3 (1.9.1) stable; urgency=medium

  * New synapse release 1.9.1.

 -- Synapse Packaging team <packages@matrix.org>  Tue, 28 Jan 2020 13:09:23 +0000

matrix-synapse-py3 (1.9.0) stable; urgency=medium

  * New synapse release 1.9.0.

 -- Synapse Packaging team <packages@matrix.org>  Thu, 23 Jan 2020 12:56:31 +0000

matrix-synapse-py3 (1.8.0) stable; urgency=medium

  [ Richard van der Hoff ]
  * Automate generation of the default log configuration file.

  [ Synapse Packaging team ]
  * New synapse release 1.8.0.

 -- Synapse Packaging team <packages@matrix.org>  Thu, 09 Jan 2020 11:39:27 +0000

matrix-synapse-py3 (1.7.3) stable; urgency=medium

  * New synapse release 1.7.3.

 -- Synapse Packaging team <packages@matrix.org>  Tue, 31 Dec 2019 10:45:04 +0000

matrix-synapse-py3 (1.7.2) stable; urgency=medium

  * New synapse release 1.7.2.

 -- Synapse Packaging team <packages@matrix.org>  Fri, 20 Dec 2019 10:56:50 +0000

matrix-synapse-py3 (1.7.1) stable; urgency=medium

  * New synapse release 1.7.1.

 -- Synapse Packaging team <packages@matrix.org>  Wed, 18 Dec 2019 09:37:59 +0000

matrix-synapse-py3 (1.7.0) stable; urgency=medium

  * New synapse release 1.7.0.

 -- Synapse Packaging team <packages@matrix.org>  Fri, 13 Dec 2019 10:19:38 +0000

matrix-synapse-py3 (1.6.1) stable; urgency=medium

  * New synapse release 1.6.1.

 -- Synapse Packaging team <packages@matrix.org>  Thu, 28 Nov 2019 11:10:40 +0000

matrix-synapse-py3 (1.6.0) stable; urgency=medium

  * New synapse release 1.6.0.

 -- Synapse Packaging team <packages@matrix.org>  Tue, 26 Nov 2019 12:15:40 +0000

matrix-synapse-py3 (1.5.1) stable; urgency=medium

  * New synapse release 1.5.1.

 -- Synapse Packaging team <packages@matrix.org>  Wed, 06 Nov 2019 10:02:14 +0000

matrix-synapse-py3 (1.5.0) stable; urgency=medium

  * New synapse release 1.5.0.

 -- Synapse Packaging team <packages@matrix.org>  Tue, 29 Oct 2019 14:28:41 +0000

matrix-synapse-py3 (1.4.1) stable; urgency=medium

  * New synapse release 1.4.1.

 -- Synapse Packaging team <packages@matrix.org>  Fri, 18 Oct 2019 10:13:27 +0100

matrix-synapse-py3 (1.4.0) stable; urgency=medium

  * New synapse release 1.4.0.

 -- Synapse Packaging team <packages@matrix.org>  Thu, 03 Oct 2019 13:22:25 +0100

matrix-synapse-py3 (1.3.1) stable; urgency=medium

  * New synapse release 1.3.1.

 -- Synapse Packaging team <packages@matrix.org>  Sat, 17 Aug 2019 09:15:49 +0100

matrix-synapse-py3 (1.3.0) stable; urgency=medium

  [ Andrew Morgan ]
  * Remove libsqlite3-dev from required build dependencies.

  [ Synapse Packaging team ]
  * New synapse release 1.3.0.

 -- Synapse Packaging team <packages@matrix.org>  Thu, 15 Aug 2019 12:04:23 +0100

matrix-synapse-py3 (1.2.0) stable; urgency=medium

  [ Amber Brown ]
  * Update logging config defaults to match API changes in Synapse.

  [ Richard van der Hoff ]
  * Add Recommends and Depends for some libraries which you probably want.

  [ Synapse Packaging team ]
  * New synapse release 1.2.0.

 -- Synapse Packaging team <packages@matrix.org>  Thu, 25 Jul 2019 14:10:07 +0100

matrix-synapse-py3 (1.1.0) stable; urgency=medium

  [ Silke Hofstra ]
  * Include systemd-python to allow logging to the systemd journal.

  [ Synapse Packaging team ]
  * New synapse release 1.1.0.

 -- Synapse Packaging team <packages@matrix.org>  Thu, 04 Jul 2019 11:43:41 +0100

matrix-synapse-py3 (1.0.0) stable; urgency=medium

  * New synapse release 1.0.0.

 -- Synapse Packaging team <packages@matrix.org>  Tue, 11 Jun 2019 17:09:53 +0100

matrix-synapse-py3 (0.99.5.2) stable; urgency=medium

  * New synapse release 0.99.5.2.

 -- Synapse Packaging team <packages@matrix.org>  Thu, 30 May 2019 16:28:07 +0100

matrix-synapse-py3 (0.99.5.1) stable; urgency=medium

  * New synapse release 0.99.5.1.

 -- Synapse Packaging team <packages@matrix.org>  Wed, 22 May 2019 16:22:24 +0000

matrix-synapse-py3 (0.99.4) stable; urgency=medium

  [ Christoph Müller ]
  * Configure the systemd units to have a log identifier of `matrix-synapse`

  [ Synapse Packaging team ]
  * New synapse release 0.99.4.

 -- Synapse Packaging team <packages@matrix.org>  Wed, 15 May 2019 13:58:08 +0100

matrix-synapse-py3 (0.99.3.2) stable; urgency=medium

  * New synapse release 0.99.3.2.

 -- Synapse Packaging team <packages@matrix.org>  Fri, 03 May 2019 18:56:20 +0100

matrix-synapse-py3 (0.99.3.1) stable; urgency=medium

  * New synapse release 0.99.3.1.

 -- Synapse Packaging team <packages@matrix.org>  Fri, 03 May 2019 16:02:43 +0100

matrix-synapse-py3 (0.99.3) stable; urgency=medium

  [ Richard van der Hoff ]
  * Fix warning during preconfiguration. (Fixes: #4819)

  [ Synapse Packaging team ]
  * New synapse release 0.99.3.

 -- Synapse Packaging team <packages@matrix.org>  Mon, 01 Apr 2019 12:48:21 +0000

matrix-synapse-py3 (0.99.2) stable; urgency=medium

  * Fix overwriting of config settings on upgrade.
  * New synapse release 0.99.2.

 -- Synapse Packaging team <packages@matrix.org>  Fri, 01 Mar 2019 10:55:08 +0000

matrix-synapse-py3 (0.99.1.1) stable; urgency=medium

  * New synapse release 0.99.1.1

 -- Synapse Packaging team <packages@matrix.org>  Thu, 14 Feb 2019 17:19:44 +0000

matrix-synapse-py3 (0.99.1) stable; urgency=medium

  [ Damjan Georgievski ]
  * Added ExecReload= in service unit file to send a HUP signal

  [ Synapse Packaging team ]
  * New synapse release 0.99.1

 -- Synapse Packaging team <packages@matrix.org>  Thu, 14 Feb 2019 14:12:26 +0000

matrix-synapse-py3 (0.99.0) stable; urgency=medium

  * New synapse release 0.99.0

 -- Synapse Packaging team <packages@matrix.org>  Tue, 5 Feb 2019 18:25:00 +0000

matrix-synapse-py3 (0.34.1.1++1) stable; urgency=medium

  * Update conflicts specifications to allow smoother transition from matrix-synapse.

 -- Synapse Packaging team <packages@matrix.org>  Sat, 12 Jan 2019 12:58:35 +0000

matrix-synapse-py3 (0.34.1.1) stable; urgency=high

  * New synapse release 0.34.1.1

 -- Synapse Packaging team <packages@matrix.org>  Thu, 10 Jan 2019 15:04:52 +0000

matrix-synapse-py3 (0.34.1+1) stable; urgency=medium

  * Remove 'Breaks: matrix-synapse-ldap3'. (matrix-synapse-py3 includes
    the matrix-synapse-ldap3 python files, which makes the
    matrix-synapse-ldap3 debian package redundant but not broken.

 -- Synapse Packaging team <packages@matrix.org>  Wed, 09 Jan 2019 15:30:00 +0000

matrix-synapse-py3 (0.34.1) stable; urgency=medium

  * New synapse release 0.34.1.
  * Update Conflicts specifications to allow installation alongside our
    matrix-synapse transitional package.

 -- Synapse Packaging team <packages@matrix.org>  Wed, 09 Jan 2019 14:52:24 +0000

matrix-synapse-py3 (0.34.0) stable; urgency=medium

  * New synapse release 0.34.0.
  * Synapse is now installed into a Python 3 virtual environment with
    up-to-date dependencies.
  * The matrix-synapse service will now be restarted when the package is
    upgraded.
    (Fixes https://github.com/matrix-org/package-synapse-debian/issues/18)

 -- Synapse packaging team <packages@matrix.org>  Wed, 19 Dec 2018 14:00:00 +0000

matrix-synapse (0.33.9-1matrix1) stretch; urgency=medium

  [ Erik Johnston ]
  * Remove dependency on python-pydenticon

  [ Richard van der Hoff ]
  * New upstream version 0.33.9
  * Refresh patches for 0.33.9

 -- Richard van der Hoff <richard@matrix.org>  Tue, 20 Nov 2018 10:26:05 +0000

matrix-synapse (0.33.8-1) stretch; urgency=medium

  * New upstream version 0.33.8

 -- Erik Johnston <erik@matrix.org>  Thu, 01 Nov 2018 14:33:26 +0000

matrix-synapse (0.33.7-1matrix1) stretch; urgency=medium

  * New upstream version 0.33.7

 -- Richard van der Hoff <richard@matrix.org>  Thu, 18 Oct 2018 16:18:26 +0100

matrix-synapse (0.33.6-1matrix1) stretch; urgency=medium

  * Imported Upstream version 0.33.6
  * Remove redundant explicit dep on python-bcrypt
  * Run the tests during build
  * Add dependency on python-attr 16.0
  * Refresh patches for 0.33.6

 -- Richard van der Hoff <richard@matrix.org>  Thu, 04 Oct 2018 14:40:29 +0100

matrix-synapse (0.33.5.1-1matrix1) stretch; urgency=medium

  * Imported Upstream version 0.33.5.1

 -- Richard van der Hoff <richard@matrix.org>  Mon, 24 Sep 2018 18:20:51 +0100

matrix-synapse (0.33.5-1matrix1) stretch; urgency=medium

  * Imported Upstream version 0.33.5

 -- Richard van der Hoff <richard@matrix.org>  Mon, 24 Sep 2018 16:06:23 +0100

matrix-synapse (0.33.4-1mx1) stretch; urgency=medium

  * Imported Upstream version 0.33.4
  * Avoid telling people to install packages with pip
    (fixes https://github.com/matrix-org/synapse/issues/3743)

 -- Richard van der Hoff <richard@matrix.org>  Fri, 07 Sep 2018 14:06:17 +0100

matrix-synapse (0.33.3.1-1mx1) stretch; urgency=critical

  [ Richard van der Hoff ]
  * Imported Upstream version 0.33.3.1

 -- Richard van der Hoff <richard@matrix.org>  Thu, 06 Sep 2018 11:20:37 +0100

matrix-synapse (0.33.3-2) stretch; urgency=medium

  * We now require python-twisted 17.1.0 or later
  * Add recommendations for python-psycopg2 and python-lxml

 -- Richard van der Hoff <richard@matrix.org>  Thu, 23 Aug 2018 19:04:08 +0100

matrix-synapse (0.33.3-1) jessie; urgency=medium

  * New upstream version 0.33.3

 -- Richard van der Hoff <richard@matrix.org>  Wed, 22 Aug 2018 14:50:30 +0100

matrix-synapse (0.33.2-1) jessie; urgency=medium

  * New upstream version 0.33.2

 -- Richard van der Hoff <richard@matrix.org>  Thu, 09 Aug 2018 15:40:42 +0100

matrix-synapse (0.33.1-1) jessie; urgency=medium

  * New upstream version 0.33.1

 -- Erik Johnston <erik@matrix.org>  Thu, 02 Aug 2018 15:52:19 +0100

matrix-synapse (0.33.0-1) jessie; urgency=medium

  * New upstream version 0.33.0

 -- Richard van der Hoff <richard@matrix.org>  Thu, 19 Jul 2018 13:38:41 +0100

matrix-synapse (0.32.1-1) jessie; urgency=medium

  * New upstream version 0.32.1

 -- Richard van der Hoff <richard@matrix.org>  Fri, 06 Jul 2018 17:16:29 +0100

matrix-synapse (0.32.0-1) jessie; urgency=medium

  * New upstream version 0.32.0

 -- Erik Johnston <erik@matrix.org>  Fri, 06 Jul 2018 15:34:06 +0100

matrix-synapse (0.31.2-1) jessie; urgency=high

  * New upstream version 0.31.2

 -- Richard van der Hoff <richard@matrix.org>  Thu, 14 Jun 2018 16:49:07 +0100

matrix-synapse (0.31.1-1) jessie; urgency=medium

  * New upstream version 0.31.1
  * Require python-prometheus-client >= 0.0.14

 -- Richard van der Hoff <richard@matrix.org>  Fri, 08 Jun 2018 16:11:55 +0100

matrix-synapse (0.31.0-1) jessie; urgency=medium

  * New upstream version 0.31.0

 -- Richard van der Hoff <richard@matrix.org>  Wed, 06 Jun 2018 17:23:10 +0100

matrix-synapse (0.30.0-1) jessie; urgency=medium

  [ Michael Kaye ]
  * update homeserver.yaml to be somewhat more modern.

  [ Erik Johnston ]
  * New upstream version 0.30.0

 -- Erik Johnston <erik@matrix.org>  Thu, 24 May 2018 16:43:16 +0100

matrix-synapse (0.29.0-1) jessie; urgency=medium

  * New upstream version 0.29.0

 -- Erik Johnston <erik@matrix.org>  Wed, 16 May 2018 17:43:06 +0100

matrix-synapse (0.28.1-1) jessie; urgency=medium

  * New upstream version 0.28.1

 -- Erik Johnston <erik@matrix.org>  Tue, 01 May 2018 19:21:39 +0100

matrix-synapse (0.28.0-1) jessie; urgency=medium

  * New upstream 0.28.0

 -- Erik Johnston <erik@matrix.org>  Fri, 27 Apr 2018 13:15:49 +0100

matrix-synapse (0.27.4-1) jessie; urgency=medium

  * Bump canonicaljson version
  * New upstream 0.27.4

 -- Erik Johnston <erik@matrix.org>  Fri, 13 Apr 2018 13:37:47 +0100

matrix-synapse (0.27.3-1) jessie; urgency=medium

  * Report stats should default to off
  * Refresh patches
  * New upstream 0.27.3

 -- Erik Johnston <erik@matrix.org>  Wed, 11 Apr 2018 11:43:47 +0100

matrix-synapse (0.27.2-1) jessie; urgency=medium

  * New upstream version 0.27.2

 -- Erik Johnston <erik@matrix.org>  Mon, 26 Mar 2018 16:41:57 +0100

matrix-synapse (0.27.1-1) jessie; urgency=medium

  * New upstream version 0.27.1

 -- Erik Johnston <erik@matrix.org>  Mon, 26 Mar 2018 16:22:03 +0100

matrix-synapse (0.27.0-2) jessie; urgency=medium

  * Fix bcrypt dependency

 -- Erik Johnston <erik@matrix.org>  Mon, 26 Mar 2018 16:00:26 +0100

matrix-synapse (0.27.0-1) jessie; urgency=medium

  * New upstream version 0.27.0

 -- Erik Johnston <erik@matrix.org>  Mon, 26 Mar 2018 15:07:52 +0100

matrix-synapse (0.26.1-1) jessie; urgency=medium

  * Ignore RC
  * New upstream version 0.26.1

 -- Erik Johnston <erik@matrix.org>  Fri, 16 Mar 2018 00:40:08 +0000

matrix-synapse (0.26.0-1) jessie; urgency=medium

  [ Richard van der Hoff ]
  * Remove `level` for `file` log handler

  [ Erik Johnston ]

 -- Erik Johnston <erik@matrix.org>  Fri, 05 Jan 2018 11:21:26 +0000

matrix-synapse (0.25.1-1) jessie; urgency=medium

  * New upstream version 0.25.1

 -- Erik Johnston <erik@matrix.org>  Mon, 20 Nov 2017 10:05:37 +0000

matrix-synapse (0.25.0-1) jessie; urgency=medium

  * New upstream version 0.25.0

 -- Erik Johnston <erik@matrix.org>  Wed, 15 Nov 2017 11:36:32 +0000

matrix-synapse (0.24.1-1) jessie; urgency=medium

  * New upstream version 0.24.1

 -- Erik Johnston <erik@matrix.org>  Tue, 24 Oct 2017 15:05:03 +0100

matrix-synapse (0.24.0-1) jessie; urgency=medium

  * New upstream version 0.24.0

 -- Erik Johnston <erik@matrix.org>  Mon, 23 Oct 2017 14:11:46 +0100

matrix-synapse (0.23.1-1) xenial; urgency=medium

  * Imported upstream version 0.23.1

 -- Erik Johnston <erikj@matrix.org>  Thu, 05 Oct 2017 15:28:25 +0100

matrix-synapse (0.23.0-1) jessie; urgency=medium

  * Fix patch after refactor
  * Add patch to remove requirement on affinity package
  * refresh webclient patch

 -- Erik Johnston <erikj@matrix.org>  Mon, 02 Oct 2017 15:34:57 +0100

matrix-synapse (0.22.1-1) jessie; urgency=medium

  * Imported Upstream version 0.22.1

 -- Erik Johnston <erikj@matrix.org>  Thu, 06 Jul 2017 18:14:13 +0100

matrix-synapse (0.22.0-1) jessie; urgency=medium

  * Imported upstream version 0.22.0

 -- Erik Johnston <erikj@matrix.org>  Thu, 06 Jul 2017 10:47:45 +0100

matrix-synapse (0.21.1-1) jessie; urgency=medium

  * Imported upstream version 0.21.1

 -- Erik Johnston <erikj@matrix.org>  Thu, 15 Jun 2017 13:31:13 +0100

matrix-synapse (0.21.0-1) jessie; urgency=medium

  * Imported upstream version 0.21.0
  * Update patches

 -- Erik Johnston <erikj@matrix.org>  Thu, 18 May 2017 14:16:54 +0100

matrix-synapse (0.20.0-2) jessie; urgency=medium

  * Depend on python-jsonschema

 -- Erik Johnston <erikj@matrix.org>  Wed, 12 Apr 2017 10:41:46 +0100

matrix-synapse (0.20.0-1) jessie; urgency=medium

  * Imported upstream version 0.20.0

 -- Erik Johnston <erikj@matrix.org>  Tue, 11 Apr 2017 12:58:26 +0100

matrix-synapse (0.19.3-1) jessie; urgency=medium

  * Imported upstream version 0.19.3

 -- Erik Johnston <erikj@matrix.org>  Tue, 21 Mar 2017 13:45:41 +0000

matrix-synapse (0.19.2-1) jessie; urgency=medium

  [ Sunil Mohan Adapa ]
  * Bump standards version to 3.9.8
  * Add debian/copyright file
  * Don't ignore errors in debian/config
  * Reformat depenedencies in debian/control
  * Internationalize strings in template file
  * Update package description
  * Add lsb-base as dependency
  * Update questions for debconf style
  * Add man pages for all binaries

  [ Erik Johnston ]
  * Imported upstream version 0.19.2

 -- Erik Johnston <erikj@matrix.org>  Tue, 21 Feb 2017 13:55:00 +0000

matrix-synapse (0.19.1-1) jessie; urgency=medium

  * Imported upstream version 0.19.1

 -- Erik Johnston <erikj@matrix.org>  Thu, 09 Feb 2017 11:53:27 +0000

matrix-synapse (0.19.0-1) jessie; urgency=medium

  This build requires python-twisted 0.19.0, which may need to be installed
  from backports.

  [ Bryce Chidester ]
  * Add EnvironmentFile to the systemd service
  * Create matrix-synapse.default

  [ Erik Johnston ]
  * Imported upstream version 0.19.0

 -- Erik Johnston <erikj@matrix.org>  Sat, 04 Feb 2017 09:58:29 +0000

matrix-synapse (0.18.7-1) trusty; urgency=medium

  * Imported Upstream version 0.18.4

 -- Erik Johnston <erikj@matrix.org>  Mon, 09 Jan 2017 15:10:21 +0000

matrix-synapse (0.18.5-1) trusty; urgency=medium

  * Imported Upstream version 0.18.5

 -- Erik Johnston <erikj@matrix.org>  Fri, 16 Dec 2016 10:51:59 +0000

matrix-synapse (0.18.4-1) trusty; urgency=medium

  * Imported Upstream version 0.18.4

 -- Erik Johnston <erikj@matrix.org>  Tue, 22 Nov 2016 10:33:41 +0000

matrix-synapse (0.18.3-1) trusty; urgency=medium

  * Imported Upstream version 0.18.3
  * Remove upstreamed ldap3 patch

 -- Erik Johnston <erikj@matrix.org>  Tue, 08 Nov 2016 15:01:49 +0000

matrix-synapse (0.18.2-2) trusty; urgency=high

  * Patch ldap3 support to workaround differences in python-ldap3 0.9,
    bug allowed unauthorized logins if ldap3 0.9 was used.

 -- Erik Johnston <erikj@matrix.org>  Tue, 08 Nov 2016 13:48:09 +0000

matrix-synapse (0.18.2-1) trusty; urgency=medium

  * Imported Upstream version 0.18.2

 -- Erik Johnston <erikj@matrix.org>  Tue, 01 Nov 2016 13:30:45 +0000

matrix-synapse (0.18.1-1) trusty; urgency=medium

  * Imported Upstream version 0.18.1

 -- Erik Johnston <erikj@matrix.org>  Wed, 05 Oct 2016 14:52:53 +0100

matrix-synapse (0.18.0-1) trusty; urgency=medium

  * Imported Upstream version 0.18.0

 -- Erik Johnston <erikj@matrix.org>  Mon, 19 Sep 2016 17:38:48 +0100

matrix-synapse (0.17.3-1) trusty; urgency=medium

  * Imported Upstream version 0.17.3

 -- Erik Johnston <erikj@matrix.org>  Fri, 09 Sep 2016 11:18:18 +0100

matrix-synapse (0.17.2-1) trusty; urgency=medium

  * Imported Upstream version 0.17.2

 -- Erik Johnston <erikj@matrix.org>  Thu, 08 Sep 2016 15:37:14 +0100

matrix-synapse (0.17.1-1) trusty; urgency=medium

  * Imported Upstream version 0.17.1

 -- Erik Johnston <erikj@matrix.org>  Wed, 24 Aug 2016 15:11:29 +0100

matrix-synapse (0.17.0-1) trusty; urgency=medium

  * Imported Upstream version 0.17.0

 -- Erik Johnston <erikj@matrix.org>  Mon, 08 Aug 2016 13:56:15 +0100

matrix-synapse (0.16.1-r1-1) trusty; urgency=medium

  * Imported Upstream version 0.16.1-r1

 -- Erik Johnston <erikj@matrix.org>  Fri, 08 Jul 2016 16:47:35 +0100

matrix-synapse (0.16.1-2) trusty; urgency=critical

  * Apply security patch

 -- Erik Johnston <erikj@matrix.org>  Fri, 08 Jul 2016 11:05:27 +0100

matrix-synapse (0.16.1-1) trusty; urgency=medium

  * New upstream release

 -- Erik Johnston <erikj@matrix.org>  Tue, 21 Jun 2016 14:56:48 +0100

matrix-synapse (0.16.0-3) trusty; urgency=medium

  * Don't require strict nacl==0.3.0 requirement

 -- Erik Johnston <erikj@matrix.org>  Mon, 20 Jun 2016 13:24:22 +0100

matrix-synapse (0.16.0-2) trusty; urgency=medium

  * Also change the permissions of /etc/matrix-synapse
  * Add apt webclient instructions
  * Fix up patches
  * Update default homeserver.yaml
  * Add patch

 -- Erik Johnston <erikj@matrix.org>  Fri, 10 Jun 2016 14:06:20 +0100

matrix-synapse (0.16.0-1) trusty; urgency=medium

  [ David A Roberts ]
  * systemd

  [ Erik Johnston ]
  * Fixup postinst and matrix-synapse.service
  * Handle email optional deps
  * New upstream release

 -- Erik Johnston <erikj@matrix.org>  Thu, 09 Jun 2016 16:17:01 +0100

matrix-synapse (0.14.0-1) trusty; urgency=medium

  * Remove saml2 module requirements

 -- Erik Johnston <erikj@matrix.org>  Wed, 30 Mar 2016 14:31:17 +0100

matrix-synapse (0.13.3-1) trusty; urgency=medium

  * New upstream release

 -- Erik Johnston <erikj@matrix.org>  Thu, 11 Feb 2016 16:35:39 +0000

matrix-synapse (0.13.2-1) trusty; urgency=medium

  * New upstream release

 -- Erik Johnston <erikj@matrix.org>  Thu, 11 Feb 2016 11:01:16 +0000

matrix-synapse (0.13.0-1) trusty; urgency=medium

  * New upstream release

 -- Erik Johnston <erikj@matrix.org>  Wed, 10 Feb 2016 16:34:39 +0000

matrix-synapse (0.12.0-2) trusty; urgency=medium

  * Don't default `registerion_shared_secret` config option

 -- Erik Johnston <erikj@matrix.org>  Wed, 06 Jan 2016 16:34:02 +0000

matrix-synapse (0.12.0-1) stable; urgency=medium

  * Imported Upstream version 0.12.0

 -- Mark Haines <mark@matrix.org>  Mon, 04 Jan 2016 15:38:33 +0000

matrix-synapse (0.11.1-1) unstable; urgency=medium

  * Imported Upstream version 0.11.1

 -- Erik Johnston <erikj@matrix.org>  Fri, 20 Nov 2015 17:56:52 +0000

matrix-synapse (0.11.0-r2-1) stable; urgency=medium

  * Imported Upstream version 0.11.0-r2
  * Add gbp.conf

 -- Erik Johnston <erikj@matrix.org>  Thu, 19 Nov 2015 13:52:36 +0000

matrix-synapse (0.11.0-1) wheezy; urgency=medium

  * Fix dependencies.

 -- Erik Johnston <erikj@matrix.org>  Tue, 17 Nov 2015 16:28:06 +0000

matrix-synapse (0.11.0-0) wheezy; urgency=medium

  * New upstream release

 -- Erik Johnston <erikj@matrix.org>  Tue, 17 Nov 2015 16:03:01 +0000

matrix-synapse (0.10.0-2) wheezy; urgency=medium

  * Rebuild for wheezy.

 -- Erik Johnston <erikj@matrix.org>  Fri, 04 Sep 2015 14:21:03 +0100

matrix-synapse (0.10.0-1) trusty; urgency=medium

  * New upstream release

 -- Erik Johnston <erikj@matrix.org>  Thu, 03 Sep 2015 10:08:34 +0100

matrix-synapse (0.10.0~rc6-3) trusty; urgency=medium

  * Create log directory.

 -- Erik Johnston <erikj@matrix.org>  Wed, 02 Sep 2015 17:49:07 +0100

matrix-synapse (0.10.0~rc6-2) trusty; urgency=medium

  * Add patch to work around upstream bug in config directory handling.

 -- Erik Johnston <erikj@matrix.org>  Wed, 02 Sep 2015 17:42:42 +0100

matrix-synapse (0.10.0~rc6-1) trusty; urgency=medium

  * New upstream release

 -- Erik Johnston <erikj@matrix.org>  Wed, 02 Sep 2015 17:21:21 +0100

matrix-synapse (0.10.0~rc5-3) trusty; urgency=medium

  * Update init script to work.

 -- Erik Johnston <erikj@matrix.org>  Fri, 28 Aug 2015 10:51:56 +0100

matrix-synapse (0.10.0~rc5-2) trusty; urgency=medium

  * Fix where python files are installed.

 -- Erik Johnston <erikj@matrix.org>  Thu, 27 Aug 2015 11:55:39 +0100

matrix-synapse (0.10.0~rc5-1) trusty; urgency=medium

  * New upstream release

 -- Erik Johnston <erikj@matrix.org>  Thu, 27 Aug 2015 11:26:54 +0100

matrix-synapse (0.10.0~rc4-1) trusty; urgency=medium

  * New upstream version.

 -- Erik Johnston <erikj@matrix.org>  Thu, 27 Aug 2015 10:29:31 +0100

matrix-synapse (0.10.0~rc3-7) trusty; urgency=medium

  * Add debian/watch

 -- Erik Johnston <erikj@matrix.org>  Wed, 26 Aug 2015 17:57:08 +0100

matrix-synapse (0.10.0~rc3-6) trusty; urgency=medium

  * Deps.

 -- Erik Johnston <erikj@matrix.org>  Wed, 26 Aug 2015 17:07:13 +0100

matrix-synapse (0.10.0~rc3-5) trusty; urgency=medium

  * Deps.

 -- Erik Johnston <erikj@matrix.org>  Wed, 26 Aug 2015 16:18:02 +0100

matrix-synapse (0.10.0~rc3-4) trusty; urgency=medium

  * More deps.

 -- Erik Johnston <erikj@matrix.org>  Wed, 26 Aug 2015 14:09:27 +0100

matrix-synapse (0.10.0~rc3-3) trusty; urgency=medium

  * Update deps.

 -- Erik Johnston <erikj@matrix.org>  Wed, 26 Aug 2015 13:49:20 +0100

matrix-synapse (0.10.0~rc3-2) trusty; urgency=medium

  * Add more deps.

 -- Erik Johnston <erikj@matrix.org>  Wed, 26 Aug 2015 13:25:45 +0100

matrix-synapse (0.10.0~rc3-1) trusty; urgency=medium

  * New upstream release

 -- Erik Johnston <erikj@matrix.org>  Tue, 25 Aug 2015 17:52:33 +0100

matrix-synapse (0.9.3-1~trusty1) trusty; urgency=medium

  * Rebuild for trusty.

 -- Erik Johnston <erikj@matrix.org>  Thu, 20 Aug 2015 15:05:43 +0100

matrix-synapse (0.9.3-1) wheezy; urgency=medium

  * New upstream release
  * Create a user, "matrix-synapse", to run as
  * Log to /var/log/matrix-synapse/ directory
  * Override the way synapse looks for the angular SDK (syweb) so it finds the
    packaged one

 -- Paul "LeoNerd" Evans <paul@matrix.org>  Fri, 07 Aug 2015 15:32:12 +0100

matrix-synapse (0.9.2-2) wheezy; urgency=medium

  * Supply a default config file
  * Create directory in /var/lib
  * Use debconf to ask the user for the server name at installation time

 -- Paul "LeoNerd" Evans <paul@matrix.org>  Thu, 06 Aug 2015 15:28:00 +0100

matrix-synapse (0.9.2-1) wheezy; urgency=low

  * source package automatically created by stdeb 0.8.2

 -- Paul "LeoNerd" Evans <paul@matrix.org>  Fri, 12 Jun 2015 14:32:03 +0100<|MERGE_RESOLUTION|>--- conflicted
+++ resolved
@@ -1,27 +1,21 @@
-<<<<<<< HEAD
-=======
 matrix-synapse-py3 (1.51.0) stable; urgency=medium
 
   * New synapse release 1.51.0.
 
  -- Synapse Packaging team <packages@matrix.org>  Tue, 25 Jan 2022 11:28:51 +0000
 
->>>>>>> 8e45dfbe
 matrix-synapse-py3 (1.51.0~rc2) stable; urgency=medium
 
   * New synapse release 1.51.0~rc2.
 
  -- Synapse Packaging team <packages@matrix.org>  Mon, 24 Jan 2022 12:25:00 +0000
 
-<<<<<<< HEAD
-=======
 matrix-synapse-py3 (1.51.0~rc1) stable; urgency=medium
 
   * New synapse release 1.51.0~rc1.
 
  -- Synapse Packaging team <packages@matrix.org>  Fri, 21 Jan 2022 10:46:02 +0000
 
->>>>>>> 8e45dfbe
 matrix-synapse-py3 (1.50.2) stable; urgency=medium
 
   * New synapse release 1.50.2.
